<!DOCTYPE html>
<html lang="zh-CN">
<head>
    <meta charset="UTF-8">
    <meta name="viewport" content="width=device-width, initial-scale=1.0">
    <title>Redis Stream Queue - 基于 Redis Stream 的高性能轻量级消息队列</title>
    <style>
        * { margin: 0; padding: 0; box-sizing: border-box; }
        
        :root {
            --primary-color: #dc382d;
            --secondary-color: #d92b20;
            --accent-color: #82b367;
            --dark-bg: #f5f7fa;
            --card-bg: #ffffff;
            --border-color: #e4e7eb;
            --text-primary: #2c3e50;
            --text-secondary: #5a6c7d;
            --success-color: #82b367;
            --code-bg: #f1f3f4;
            --redis-red: #dc382d;
            --redis-dark: #a9261e;
            --redis-light: #ff6b6b;
            --performance-green: #82b367;
            --speed-yellow: #f7d060;
            --light-bg: #f8fafc;
            --soft-gray: #e4e7eb;
            --redis-gradient: linear-gradient(135deg, #dc382d 0%, #ff6b6b 50%, #dc382d 100%);
        }

        body {
            font-family: -apple-system, BlinkMacSystemFont, 'Segoe UI', 'Inter', 'Roboto', sans-serif;
            line-height: 1.6;
            background: linear-gradient(180deg, #f5f7fa 0%, #e9ecef 50%, #f1f3f4 100%);
            color: var(--text-primary);
            overflow-x: hidden;
        }

        .container {
            max-width: 1200px;
            margin: 0 auto;
            padding: 0 2rem;
        }

        /* Navigation */
        .nav {
            position: fixed;
            top: 0;
            width: 100%;
            background: linear-gradient(135deg, rgba(255, 255, 255, 0.98) 0%, rgba(245, 247, 250, 0.95) 100%);
            backdrop-filter: blur(10px);
            border-bottom: 1px solid var(--soft-gray);
            z-index: 1000;
            padding: 1rem 0;
            box-shadow: 0 2px 15px rgba(220, 56, 45, 0.1);
        }

        .nav-content {
            display: flex;
            justify-content: space-between;
            align-items: center;
        }

        .logo {
            font-size: 1.5rem;
            font-weight: 700;
            background: linear-gradient(135deg, var(--redis-red), var(--redis-dark));
            -webkit-background-clip: text;
            -webkit-text-fill-color: transparent;
        }

        .nav-links {
            display: flex;
            gap: 2rem;
            list-style: none;
        }

        .nav-links a {
            color: var(--text-secondary);
            text-decoration: none;
            transition: all 0.3s ease;
            font-weight: 500;
        }

        .nav-links a:hover {
            color: var(--redis-red);
        }

        /* Hero Section */
        .hero {
            margin-top: 80px;
            padding: 8rem 0;
            text-align: center;
            position: relative;
            overflow: hidden;
        }

        .hero::before {
            content: '';
            position: absolute;
            top: -50%;
            left: -50%;
            width: 200%;
            height: 200%;
            background: radial-gradient(circle, rgba(220, 56, 45, 0.08) 0%, rgba(255, 107, 107, 0.05) 50%, transparent 70%);
            animation: pulse 6s ease-in-out infinite;
        }

        @keyframes pulse {
            0%, 100% { transform: scale(1); opacity: 0.5; }
            50% { transform: scale(1.1); opacity: 0.8; }
        }

        .hero-content {
            position: relative;
            z-index: 1;
        }

        .hero h1 {
            font-size: 4rem;
            font-weight: 800;
            margin-bottom: 1.5rem;
            background: var(--redis-gradient);
            -webkit-background-clip: text;
            -webkit-text-fill-color: transparent;
            animation: fadeInUp 0.8s ease-out;
        }

        .hero .subtitle {
            font-size: 1.5rem;
            color: var(--text-secondary);
            margin-bottom: 3rem;
            animation: fadeInUp 0.8s ease-out 0.2s both;
        }

        @keyframes fadeInUp {
            from {
                opacity: 0;
                transform: translateY(30px);
            }
            to {
                opacity: 1;
                transform: translateY(0);
            }
        }

        .hero-buttons {
            display: flex;
            gap: 1rem;
            justify-content: center;
            flex-wrap: wrap;
            animation: fadeInUp 0.8s ease-out 0.4s both;
        }

        .btn {
            display: inline-flex;
            align-items: center;
            gap: 0.5rem;
            padding: 1rem 2rem;
            border: none;
            border-radius: 8px;
            text-decoration: none;
            font-weight: 600;
            font-size: 1rem;
            transition: all 0.3s ease;
            cursor: pointer;
            position: relative;
            overflow: hidden;
        }

        .btn::before {
            content: '';
            position: absolute;
            top: 0;
            left: -100%;
            width: 100%;
            height: 100%;
            background: linear-gradient(90deg, transparent, rgba(255, 255, 255, 0.2), transparent);
            transition: left 0.5s ease;
        }

        .btn:hover::before {
            left: 100%;
        }

        .btn-primary {
            background: var(--redis-gradient);
            color: white;
            box-shadow: 0 4px 15px rgba(220, 56, 45, 0.4);
        }

        .btn-primary:hover {
            transform: translateY(-2px);
            box-shadow: 0 8px 25px rgba(220, 56, 45, 0.6);
        }

        .btn-secondary {
            background: var(--card-bg);
            color: var(--text-primary);
            border: 1px solid var(--border-color);
        }

        .btn-secondary:hover {
            background: rgba(255, 255, 255, 0.1);
            border-color: var(--primary-color);
            transform: translateY(-2px);
        }

        /* Install Section */
        .install {
            padding: 4rem 0;
            background: linear-gradient(135deg, #f8fafc 0%, #f1f3f4 100%);
            border-top: 1px solid var(--soft-gray);
        }

        .install-content {
            text-align: center;
            max-width: 800px;
            margin: 0 auto;
        }

        .install h2 {
            font-size: 2.5rem;
            margin-bottom: 2rem;
            background: var(--redis-gradient);
            -webkit-background-clip: text;
            -webkit-text-fill-color: transparent;
        }

        .code-block {
            background: var(--code-bg);
            border: 1px solid var(--soft-gray);
            border-radius: 12px;
            padding: 2rem;
            margin: 2rem 0;
            position: relative;
            font-family: 'SF Mono', 'Monaco', 'Menlo', monospace;
            font-size: 1.2rem;
            color: var(--text-primary);
            backdrop-filter: blur(10px);
        }

        .copy-btn {
            position: absolute;
            top: 1rem;
            right: 1rem;
            background: var(--redis-red);
            color: white;
            border: none;
            padding: 0.75rem 1.25rem;
            border-radius: 8px;
            cursor: pointer;
            font-size: 1rem;
            font-weight: 600;
            transition: all 0.3s ease;
            box-shadow: 0 2px 8px rgba(220, 56, 45, 0.4);
        }

        .copy-btn:hover {
            background: var(--redis-dark);
            transform: translateY(-2px);
            box-shadow: 0 4px 12px rgba(220, 56, 45, 0.6);
        }

        /* Quick Start */
        .quick-start {
            padding: 4rem 0;
        }

        .section-title {
            text-align: center;
            font-size: 2.5rem;
            margin-bottom: 3rem;
            background: var(--redis-gradient);
            -webkit-background-clip: text;
            -webkit-text-fill-color: transparent;
        }

        .code-grid {
            display: grid;
            grid-template-columns: 1fr 1fr;
            gap: 2rem;
            margin-top: 2rem;
        }

        .code-card {
            background: var(--card-bg);
            border: 1px solid var(--soft-gray);
            border-radius: 16px;
            overflow: hidden;
            transition: all 0.3s ease;
            box-shadow: 0 4px 15px rgba(0, 0, 0, 0.1);
        }

        .code-card:hover {
            border-color: var(--redis-red);
            transform: translateY(-4px);
            box-shadow: 0 8px 25px rgba(220, 56, 45, 0.2);
        }

        .code-card-header {
            background: var(--redis-gradient);
            color: white;
            padding: 1.8rem;
            font-weight: 700;
            font-size: 1.3rem;
            text-align: center;
            letter-spacing: 1px;
            text-transform: uppercase;
        }

        .code-card-content {
            padding: 2.5rem;
            font-family: 'SF Mono', 'Monaco', 'Menlo', monospace;
            font-size: 1.2rem;
            line-height: 1.6;
            color: var(--text-primary);
            white-space: pre-wrap;
            word-break: break-all;
            overflow: hidden;
<<<<<<< HEAD
            background: #f8f9fa;
=======
            background: #f5f7fa;
>>>>>>> 5e4bfdeb
        }

        .code-block {
            background: var(--code-bg);
            border: 1px solid var(--border-color);
            border-radius: 12px;
            padding: 2rem;
            margin: 2rem 0;
            position: relative;
            font-family: 'SF Mono', 'Monaco', 'Menlo', monospace;
            font-size: 1.2rem;
            overflow: hidden;
        }

        .typing-code {
            color: #f8fafc;
            white-space: pre-wrap;
            word-break: break-all;
            overflow: hidden;
            line-height: 1.6;
            font-size: 1.2rem;
        }

        /* PHP 语法高亮 - 深色背景适配 */
        .php-tag { color: #c792ea; font-weight: 600; }
        .php-comment { color: #636f83; font-style: italic; }
        .php-variable { color: #82aaff; }
        .php-string { color: #c3e88d; }
        .php-number { color: #f78c6c; }
        .php-keyword { color: #c792ea; font-weight: 600; }
        .php-class { color: #ffcb6b; }
        .php-method { color: #82aaff; }
        .php-function { color: #82aaff; }
        .php-bracket { color: #e2e8f0; }
        .php-operator { color: #89ddff; }
        .php-echo { color: #c792ea; font-weight: 600; }

        /* 打字机效果 */
        .typing-effect {
            overflow: hidden;
            white-space: pre;
            animation: typing 3s steps(40, end);
        }

        @keyframes typing {
            from { width: 0 }
            to { width: 100% }
        }

        .cursor {
            display: inline-block;
            background-color: #d4d4d4;
            margin-left: 2px;
            width: 2px;
            animation: blink 1s infinite;
        }

        @keyframes blink {
            0%, 50% { opacity: 1; }
            51%, 100% { opacity: 0; }
        }

        /* Features */
        .features {
            padding: 4rem 0;
            background: linear-gradient(180deg, #f1f3f4 0%, #e9ecef 100%);
            border-top: 1px solid var(--border-color);
        }

        .features-grid {
            display: grid;
            grid-template-columns: repeat(auto-fit, minmax(320px, 1fr));
            gap: 2rem;
        }

        .feature-card {
            background: var(--card-bg);
            border: 1px solid var(--border-color);
            border-radius: 16px;
            padding: 2.5rem;
            text-align: center;
            transition: all 0.3s ease;
            backdrop-filter: blur(10px);
            position: relative;
            overflow: hidden;
        }

        .feature-card::before {
            content: '';
            position: absolute;
            top: 0;
            left: 0;
            right: 0;
            height: 3px;
            background: var(--redis-gradient);
            transform: scaleX(0);
            transition: transform 0.3s ease;
        }

        .feature-card:hover::before {
            transform: scaleX(1);
        }

        .feature-card:hover {
            transform: translateY(-4px);
            border-color: var(--redis-red);
            box-shadow: 0 10px 30px rgba(220, 56, 45, 0.3);
        }

        .feature-icon {
            font-size: 3rem;
            margin-bottom: 1.5rem;
            display: block;
        }

        .feature-title {
            font-size: 1.3rem;
            font-weight: 600;
            margin-bottom: 1rem;
            color: var(--text-primary);
        }

        .feature-description {
            color: var(--text-secondary);
            line-height: 1.6;
        }

        /* Footer */
        .footer {
            padding: 4rem 0 2rem;
            background: linear-gradient(135deg, #2c3e50 0%, #34495e 100%);
            border-top: 1px solid var(--redis-red);
            color: #ffffff;
        }

        .footer-content {
            display: grid;
            grid-template-columns: repeat(auto-fit, minmax(250px, 1fr));
            gap: 3rem;
            margin-bottom: 3rem;
        }

        .footer-section h4 {
            margin-bottom: 1rem;
            color: #ffffff;
        }

        .footer-section ul {
            list-style: none;
        }

        .footer-section ul li {
            margin-bottom: 0.5rem;
        }

        .footer-section a {
            color: rgba(255, 255, 255, 0.8);
            text-decoration: none;
            transition: color 0.3s ease;
        }

        .footer-section a:hover {
            color: #ffffff;
        }

        .footer-bottom {
            border-top: 1px solid rgba(255, 255, 255, 0.2);
            padding-top: 2rem;
            text-align: center;
            color: rgba(255, 255, 255, 0.8);
        }

        /* Responsive */
        @media (max-width: 1200px) {
            .code-grid {
                grid-template-columns: 1fr;
                gap: 2rem;
            }
        }
        
        @media (min-width: 1201px) {
            .code-grid {
                grid-template-columns: 1fr 1fr;
                gap: 2rem;
            }
        }
        
        @media (max-width: 768px) {
            .hero h1 {
                font-size: 2.5rem;
            }
            
            .hero .subtitle {
                font-size: 1.2rem;
            }
            
            .code-grid {
                grid-template-columns: 1fr;
                gap: 1.5rem;
            }
            
            .nav-links {
                display: none;
            }
            
            .container {
                padding: 0 1rem;
            }
            
            .code-card-content {
                padding: 2rem;
                font-size: 1.1rem;
            }
            
            .typing-code {
                font-size: 1.1rem;
                line-height: 1.8;
            }
        }
    </style>
</head>
<body>
    <!-- Navigation -->
    <nav class="nav">
        <div class="container">
            <div class="nav-content">
<<<<<<< HEAD
                <div class="logo">Redis Stream Queue</div>
=======
                <div class="logo">🚀 Redis Stream Queue</div>
>>>>>>> 5e4bfdeb
                <ul class="nav-links">
                    <li><a href="#quick-install">快速安装</a></li>
                    <li><a href="#quick-start">快速开始</a></li>
                    <li><a href="#features">核心特性</a></li>
                    <li><a href="https://github.com/Tinywan/redis-stream">GitHub</a></li>
                </ul>
<<<<<<< HEAD
            </div>
        </div>
    </nav>

    <!-- Hero Section -->
    <section class="hero">
        <div class="container">
            <div class="hero-content">
                <h1>Redis Stream Queue</h1>
                <p class="subtitle">基于 Redis Stream 的高性能轻量级消息队列</p>
                <div class="hero-buttons">
                    <a href="#quick-install" class="btn btn-primary">🚀 快速开始</a>
                    <a href="https://github.com/Tinywan/redis-stream" class="btn btn-secondary">📖 查看文档</a>
                </div>
            </div>
        </div>
    </section>

    <!-- Quick Install Section -->
    <section id="quick-install" class="install">
        <div class="container">
            <div class="install-content">
                <h2>🚀 快速安装</h2>
                <div class="code-block">
                    <button class="copy-btn" onclick="copyCode()">复制</button>
                    composer require tinywan/redis-stream
=======
            </div>
        </div>
    </nav>

    <!-- Hero Section -->
    <section class="hero">
        <div class="container">
            <div class="hero-content">
                <h1>🚀 Redis Stream Queue</h1>
                <p class="subtitle">基于 Redis Stream 的高性能轻量级消息队列</p>
                <div class="hero-buttons">
                    <a href="#quick-install" class="btn btn-primary">快速开始</a>
                    <a href="https://github.com/Tinywan/redis-stream" class="btn btn-secondary">查看文档</a>
>>>>>>> 5e4bfdeb
                </div>
            </div>
        </div>
    </section>

<<<<<<< HEAD
    <!-- Quick Start Section -->
    <section id="quick-start" class="quick-start">
        <div class="container">
            <h2 class="section-title">⚡ 快速开始</h2>
            <div class="code-grid">
                <div class="code-card">
                    <div class="code-card-header">📤 生产者示例</div>
=======
    <!-- Quick Install Section -->
    <section id="quick-install" class="install">
        <div class="container">
            <div class="install-content">
                <h2>快速安装</h2>
                <div class="code-block">
                    <button class="copy-btn" onclick="copyCode()">复制</button>
                    composer require tinywan/redis-stream
                </div>
            </div>
        </div>
    </section>

    <!-- Quick Start Section -->
    <section id="quick-start" class="quick-start">
        <div class="container">
            <h2 class="section-title">快速开始</h2>
            <div class="code-grid">
                <div class="code-card">
                    <div class="code-card-header">生产者示例</div>
>>>>>>> 5e4bfdeb
                    <div class="code-card-content"><div class="typing-code"><span class="php-tag">&lt;?php</span>

<span class="php-comment">// 基础配置</span>
<span class="php-variable">$redisConfig</span> <span class="php-operator">=</span> <span class="php-bracket">[</span><span class="php-string">'host'</span> <span class="php-operator">=></span> <span class="php-string">'127.0.0.1'</span><span class="php-operator">,</span> <span class="php-string">'port'</span> <span class="php-operator">=></span> <span class="php-number">6379</span><span class="php-bracket">]</span><span class="php-operator">;</span>
<span class="php-variable">$queueConfig</span> <span class="php-operator">=</span> <span class="php-bracket">[</span>
    <span class="php-string">'stream_name'</span> <span class="php-operator">=></span> <span class="php-string">'my_queue'</span><span class="php-operator">,</span>
    <span class="php-string">'consumer_group'</span> <span class="php-operator">=></span> <span class="php-string">'my_group'</span>
<span class="php-bracket">]</span><span class="php-operator">;</span>

<span class="php-comment">// 创建队列实例</span>
<span class="php-variable">$queue</span> <span class="php-operator">=</span> <span class="php-class">RedisStreamQueue</span><span class="php-operator">::</span><span class="php-method">getInstance</span><span class="php-bracket">(</span>
    <span class="php-variable">$redisConfig</span><span class="php-operator">,</span> <span class="php-variable">$queueConfig</span><span class="php-operator">,</span> 
    <span class="php-variable">$logger</span>
<span class="php-bracket">)</span><span class="php-operator">;</span>

<span class="php-comment">// 发送消息</span>
<span class="php-variable">$messageId</span> <span class="php-operator">=</span> <span class="php-variable">$queue</span><span class="php-operator">-></span><span class="php-method">send</span><span class="php-bracket">(</span><span class="php-bracket">[</span>
    <span class="php-string">'type'</span> <span class="php-operator">=></span> <span class="php-string">'user_registered'</span><span class="php-operator">,</span>
    <span class="php-string">'user_id'</span> <span class="php-operator">=></span> <span class="php-number">123</span><span class="php-operator">,</span>
    <span class="php-string">'email'</span> <span class="php-operator">=></span> <span class="php-string">'user@example.com'</span>
<span class="php-bracket">]</span><span class="php-bracket">)</span><span class="php-operator">;</span></div></div>
                </div>
                <div class="code-card">
<<<<<<< HEAD
                    <div class="code-card-header">📥 消费者示例</div>
=======
                    <div class="code-card-header">消费者示例</div>
>>>>>>> 5e4bfdeb
                    <div class="code-card-content"><div class="typing-code"><span class="php-tag">&lt;?php</span>

<span class="php-comment">// 创建消费者实例</span>
<span class="php-variable">$consumer</span> <span class="php-operator">=</span> <span class="php-keyword">new</span> <span class="php-class">Consumer</span><span class="php-bracket">(</span><span class="php-variable">$queue</span><span class="php-bracket">)</span><span class="php-operator">;</span>

<span class="php-comment">// 消费消息</span>
<span class="php-variable">$message</span> <span class="php-operator">=</span> <span class="php-variable">$consumer</span><span class="php-operator">-></span><span class="php-method">consume</span><span class="php-bracket">(</span><span class="php-keyword">function</span><span class="php-bracket">(</span><span class="php-variable">$message</span><span class="php-bracket">)</span> <span class="php-bracket">{</span>
    <span class="php-echo">echo</span> <span class="php-string">"Processing: "</span> <span class="php-operator">.</span> 
        <span class="php-variable">$message</span><span class="php-bracket">[</span><span class="php-string">'type'</span><span class="php-bracket">]</span> <span class="php-operator">.</span> <span class="php-string">"\\n"</span><span class="php-operator">;</span>
    
    <span class="php-comment">// 业务逻辑处理</span>
    <span class="php-comment">// ...</span>
    
    <span class="php-keyword">return</span> <span class="php-keyword">true</span><span class="php-operator">;</span> <span class="php-comment">// 成功处理</span>
<span class="php-bracket">}</span><span class="php-bracket">)</span><span class="php-operator">;</span>

<span class="php-keyword">if</span> <span class="php-bracket">(</span><span class="php-variable">$message</span><span class="php-bracket">)</span> <span class="php-bracket">{</span>
    <span class="php-echo">echo</span> <span class="php-string">"Message processed: "</span> <span class="php-operator">.</span> 
        <span class="php-variable">$message</span><span class="php-bracket">[</span><span class="php-string">'id'</span><span class="php-bracket">]</span> <span class="php-operator">.</span> <span class="php-string">"\\n"</span><span class="php-operator">;</span>
<span class="php-bracket">}</span></div></div>
                </div>
            </div>
        </div>
    </section>

    <!-- Features Section -->
    <section id="features" class="features">
        <div class="container">
<<<<<<< HEAD
            <h2 class="section-title">✨ 核心特性</h2>
=======
            <h2 class="section-title">核心特性</h2>
>>>>>>> 5e4bfdeb
            <div class="features-grid">
                <div class="feature-card">
                    <span class="feature-icon">⚡</span>
                    <h3 class="feature-title">超高性能</h3>
                    <p class="feature-description">基于 Redis 5.0+ Stream 数据结构，性能卓越，支持高并发消息处理</p>
                </div>
                <div class="feature-card">
                    <span class="feature-icon">🔄</span>
                    <h3 class="feature-title">多生产者/消费者</h3>
                    <p class="feature-description">支持多个生产者和消费者同时工作，提供完整的消费者组管理</p>
                </div>
                <div class="feature-card">
                    <span class="feature-icon">💾</span>
                    <h3 class="feature-title">消息持久化</h3>
                    <p class="feature-description">可靠的消息持久化存储，确保数据不丢失，支持断点续传</p>
                </div>
                <div class="feature-card">
                    <span class="feature-icon">✅</span>
                    <h3 class="feature-title">ACK 确认机制</h3>
                    <p class="feature-description">完善的消息确认机制，保证消息可靠投递和处理</p>
                </div>
                <div class="feature-card">
                    <span class="feature-icon">🔄</span>
                    <h3 class="feature-title">智能重试</h3>
                    <p class="feature-description">内置消息重试机制，自动处理失败消息，提高系统可靠性</p>
                </div>
                <div class="feature-card">
                    <span class="feature-icon">⏰</span>
                    <h3 class="feature-title">延时消息</h3>
                    <p class="feature-description">支持延时消息和定时消息，提供灵活的时间控制策略</p>
                </div>
            </div>
        </div>
    </section>

    <!-- Footer -->
    <footer class="footer">
        <div class="container">
            <div class="footer-content">
                <div class="footer-section">
                    <h4>项目信息</h4>
                    <ul>
                        <li>版本: 1.0.0</li>
                        <li>许可证: MIT</li>
                        <li>作者: Tinywan</li>
                    </ul>
                </div>
                <div class="footer-section">
                    <h4>快速链接</h4>
                    <ul>
                        <li><a href="https://github.com/Tinywan/redis-stream">GitHub 仓库</a></li>
                        <li><a href="https://packagist.org/packages/tinywan/redis-stream">Packagist</a></li>
                        <li><a href="https://github.com/Tinywan/redis-stream/issues">问题反馈</a></li>
                    </ul>
                </div>
                <div class="footer-section">
                    <h4>文档</h4>
                    <ul>
                        <li><a href="#quick-install">快速安装</a></li>
                        <li><a href="#quick-start">快速开始</a></li>
                        <li><a href="#features">核心特性</a></li>
                    </ul>
                </div>
            </div>
            <div class="footer-bottom">
                <p>© 2025 Redis Stream Queue. 基于 Redis Stream 的高性能轻量级消息队列</p>
            </div>
        </div>
    </footer>

    <script>
        function copyCode() {
            const codeText = 'composer require tinywan/redis-stream';
            navigator.clipboard.writeText(codeText).then(() => {
                const button = document.querySelector('.copy-btn');
                const originalText = button.textContent;
                button.textContent = '已复制!';
                button.style.background = 'var(--performance-green)';
                
                setTimeout(() => {
                    button.textContent = originalText;
                    button.style.background = 'var(--redis-red)';
                }, 2000);
            });
        }

        // 平滑滚动
        document.querySelectorAll('a[href^="#"]').forEach(anchor => {
            anchor.addEventListener('click', function (e) {
                e.preventDefault();
                const target = document.querySelector(this.getAttribute('href'));
                if (target) {
                    target.scrollIntoView({
                        behavior: 'smooth',
                        block: 'start'
                    });
                }
            });
        });

        // 导航栏滚动效果
        window.addEventListener('scroll', () => {
            const nav = document.querySelector('.nav');
<<<<<<< HEAD
            if (window.scrollY > 100) {
                nav.style.background = 'linear-gradient(135deg, rgba(220, 56, 45, 0.95) 0%, rgba(169, 38, 30, 0.9) 100%)';
                nav.style.boxShadow = '0 8px 30px rgba(220, 56, 45, 0.3)';
            } else {
                nav.style.background = 'linear-gradient(135deg, rgba(255, 255, 255, 0.98) 0%, rgba(245, 247, 250, 0.95) 100%)';
                nav.style.boxShadow = '0 2px 15px rgba(220, 56, 45, 0.1)';
=======
            const navLinks = nav.querySelectorAll('.nav-links a');
            const logo = nav.querySelector('.logo');
            
            if (window.scrollY > 100) {
                nav.style.background = 'linear-gradient(135deg, rgba(220, 56, 45, 0.95) 0%, rgba(169, 38, 30, 0.9) 100%)';
                nav.style.boxShadow = '0 8px 30px rgba(220, 56, 45, 0.3)';
                // 滚动时导航链接和logo使用白色
                navLinks.forEach(link => {
                    link.style.color = '#ffffff';
                });
                logo.style.color = '#ffffff';
                logo.style.textShadow = '0 0 10px rgba(255, 255, 255, 0.5)';
            } else {
                nav.style.background = 'linear-gradient(135deg, rgba(255, 255, 255, 0.98) 0%, rgba(245, 247, 250, 0.95) 100%)';
                nav.style.boxShadow = '0 2px 15px rgba(220, 56, 45, 0.1)';
                // 非滚动时恢复原色
                navLinks.forEach(link => {
                    link.style.color = 'var(--text-secondary)';
                });
                logo.style.color = '';
                logo.style.textShadow = '';
>>>>>>> 5e4bfdeb
            }
        });

        // 页面加载完成后移除打字机效果的延迟
        document.addEventListener('DOMContentLoaded', function() {
            // 立即显示所有代码内容，无需打字机效果
        });
    </script>
</body>
</html><|MERGE_RESOLUTION|>--- conflicted
+++ resolved
@@ -318,11 +318,7 @@
             white-space: pre-wrap;
             word-break: break-all;
             overflow: hidden;
-<<<<<<< HEAD
-            background: #f8f9fa;
-=======
             background: #f5f7fa;
->>>>>>> 5e4bfdeb
         }
 
         .code-block {
@@ -549,45 +545,13 @@
     <nav class="nav">
         <div class="container">
             <div class="nav-content">
-<<<<<<< HEAD
-                <div class="logo">Redis Stream Queue</div>
-=======
                 <div class="logo">🚀 Redis Stream Queue</div>
->>>>>>> 5e4bfdeb
                 <ul class="nav-links">
                     <li><a href="#quick-install">快速安装</a></li>
                     <li><a href="#quick-start">快速开始</a></li>
                     <li><a href="#features">核心特性</a></li>
                     <li><a href="https://github.com/Tinywan/redis-stream">GitHub</a></li>
                 </ul>
-<<<<<<< HEAD
-            </div>
-        </div>
-    </nav>
-
-    <!-- Hero Section -->
-    <section class="hero">
-        <div class="container">
-            <div class="hero-content">
-                <h1>Redis Stream Queue</h1>
-                <p class="subtitle">基于 Redis Stream 的高性能轻量级消息队列</p>
-                <div class="hero-buttons">
-                    <a href="#quick-install" class="btn btn-primary">🚀 快速开始</a>
-                    <a href="https://github.com/Tinywan/redis-stream" class="btn btn-secondary">📖 查看文档</a>
-                </div>
-            </div>
-        </div>
-    </section>
-
-    <!-- Quick Install Section -->
-    <section id="quick-install" class="install">
-        <div class="container">
-            <div class="install-content">
-                <h2>🚀 快速安装</h2>
-                <div class="code-block">
-                    <button class="copy-btn" onclick="copyCode()">复制</button>
-                    composer require tinywan/redis-stream
-=======
             </div>
         </div>
     </nav>
@@ -601,21 +565,11 @@
                 <div class="hero-buttons">
                     <a href="#quick-install" class="btn btn-primary">快速开始</a>
                     <a href="https://github.com/Tinywan/redis-stream" class="btn btn-secondary">查看文档</a>
->>>>>>> 5e4bfdeb
                 </div>
             </div>
         </div>
     </section>
 
-<<<<<<< HEAD
-    <!-- Quick Start Section -->
-    <section id="quick-start" class="quick-start">
-        <div class="container">
-            <h2 class="section-title">⚡ 快速开始</h2>
-            <div class="code-grid">
-                <div class="code-card">
-                    <div class="code-card-header">📤 生产者示例</div>
-=======
     <!-- Quick Install Section -->
     <section id="quick-install" class="install">
         <div class="container">
@@ -636,7 +590,6 @@
             <div class="code-grid">
                 <div class="code-card">
                     <div class="code-card-header">生产者示例</div>
->>>>>>> 5e4bfdeb
                     <div class="code-card-content"><div class="typing-code"><span class="php-tag">&lt;?php</span>
 
 <span class="php-comment">// 基础配置</span>
@@ -660,11 +613,7 @@
 <span class="php-bracket">]</span><span class="php-bracket">)</span><span class="php-operator">;</span></div></div>
                 </div>
                 <div class="code-card">
-<<<<<<< HEAD
-                    <div class="code-card-header">📥 消费者示例</div>
-=======
                     <div class="code-card-header">消费者示例</div>
->>>>>>> 5e4bfdeb
                     <div class="code-card-content"><div class="typing-code"><span class="php-tag">&lt;?php</span>
 
 <span class="php-comment">// 创建消费者实例</span>
@@ -693,11 +642,7 @@
     <!-- Features Section -->
     <section id="features" class="features">
         <div class="container">
-<<<<<<< HEAD
-            <h2 class="section-title">✨ 核心特性</h2>
-=======
             <h2 class="section-title">核心特性</h2>
->>>>>>> 5e4bfdeb
             <div class="features-grid">
                 <div class="feature-card">
                     <span class="feature-icon">⚡</span>
@@ -801,14 +746,6 @@
         // 导航栏滚动效果
         window.addEventListener('scroll', () => {
             const nav = document.querySelector('.nav');
-<<<<<<< HEAD
-            if (window.scrollY > 100) {
-                nav.style.background = 'linear-gradient(135deg, rgba(220, 56, 45, 0.95) 0%, rgba(169, 38, 30, 0.9) 100%)';
-                nav.style.boxShadow = '0 8px 30px rgba(220, 56, 45, 0.3)';
-            } else {
-                nav.style.background = 'linear-gradient(135deg, rgba(255, 255, 255, 0.98) 0%, rgba(245, 247, 250, 0.95) 100%)';
-                nav.style.boxShadow = '0 2px 15px rgba(220, 56, 45, 0.1)';
-=======
             const navLinks = nav.querySelectorAll('.nav-links a');
             const logo = nav.querySelector('.logo');
             
@@ -830,7 +767,6 @@
                 });
                 logo.style.color = '';
                 logo.style.textShadow = '';
->>>>>>> 5e4bfdeb
             }
         });
 
